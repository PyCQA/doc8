--- conflicted
+++ resolved
@@ -101,15 +101,13 @@
         re.compile(r"^Undefined substitution"),
         re.compile(r"^Substitution definition contains illegal element"),
         re.compile(
-<<<<<<< HEAD
             r'^Error in \"code-block\" directive\:\nunknown option: "caption".',
             re.MULTILINE,
         ),
-=======
+        re.compile(
             r'^Error in "code-block" directive:\nunknown option: "emphasize-lines"'
         ),
         re.compile(r'^Error in "math" directive:\nunknown option: "label"'),
->>>>>>> 5a5d272e
     ]
 
     def __init__(self, cfg):
